--- conflicted
+++ resolved
@@ -737,9 +737,7 @@
     from scikit_mol import fingerprints
 
     transformer = getattr(fingerprints, classname)(**parameters)
-<<<<<<< HEAD
     return transformer._transform(X_mols)
-
 
 class FpsGeneratorTransformer(FpsTransformer):
 
@@ -1222,7 +1220,4 @@
             self._fpgen = GetRDKitFPGenerator(minPath=minPath, maxPath=maxPath, useHs=useHs,
                             branchedPaths=branchedPaths,useBondOrder=useBondOrder,
                             countSimulation=countSimulation, fpSize=fpSize,
-                            countBounds=countBounds, numBitsPerFeature=numBitsPerFeature)
-=======
-    return transformer._transform(X_mols)
->>>>>>> f5566520
+                            countBounds=countBounds, numBitsPerFeature=numBitsPerFeature)