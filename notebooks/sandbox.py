#%%
%load_ext autoreload 
%autoreload 2
from rdkit import Chem
from scikit_mol.transformers import MorganTransformer, SmilesToMol


#%%
from scikit_mol.transformers import SmilesToMol
smiles_list = ['c1ccccc1'] * 10
smilestomol = SmilesToMol()
mols = smilestomol.fit_transform(smiles_list)
mols[0]


#%%
from scikit_mol.transformers import SmilesToMol
smiles_list = ['c1ccccc1'] * 10
y = list(range(10))
y.append(1000)
smiles_list.append('Invalid')

#%% This should raise Value-error
smilestomol = SmilesToMol()
mols = smilestomol.fit_transform(smiles_list)

#%%
from scikit_mol.sanitizer import CheckSmilesSanitazion
smiles_list = ['c1ccccc1'] * 10
y = list(range(10))
y.append(1000)
smiles_list.append('Invalid')

sanitizer = CheckSmilesSanitazion(return_mol=False)

smiles_list_valid, y_valid, X_errors, y_errors = sanitizer.sanitize(smiles_list, y)

print(sanitizer.errors)
print(X_errors)

mols = smilestomol.fit_transform(smiles_list_valid)
mols[0]


<<<<<<< HEAD


=======
>>>>>>> c85b5bdd
#%%
X= [Chem.MolFromSmiles('c1ccccc1')]*10
t = MorganTransformer(useCounts=True)
X_t = t.fit_transform(X)
print(X_t.sum())
len(X_t)
# %% We can get the parameters
print(t.get_params())

# %% We can set the parameters (needed for scikit compatibility)
# It takes the parameters from __init__
t.set_params(nBits=1024, radius=3)
print(t.get_params(deep=True))


# %% Must be clonable
from sklearn import clone
t2 = clone(t)
t2.get_params()
# %%<|MERGE_RESOLUTION|>--- conflicted
+++ resolved
@@ -42,11 +42,8 @@
 mols[0]
 
 
-<<<<<<< HEAD
 
 
-=======
->>>>>>> c85b5bdd
 #%%
 X= [Chem.MolFromSmiles('c1ccccc1')]*10
 t = MorganTransformer(useCounts=True)
